import posixpath
from collections.abc import Iterator
from datetime import datetime, timedelta, timezone
from typing import TYPE_CHECKING, Callable, Optional

from fsspec.asyn import get_loop
from sqlalchemy.sql.expression import true

from datachain.asyn import iter_over_async
from datachain.client import Client
from datachain.lib.file import File
from datachain.query.schema import Column
from datachain.sql.functions import path as pathfunc
from datachain.utils import uses_glob

if TYPE_CHECKING:
    from datachain.lib.dc import DataChain

LISTING_TTL = 4 * 60 * 60  # cached listing lasts 4 hours
LISTING_PREFIX = "lst__"  # listing datasets start with this name


def list_bucket(uri: str, cache, client_config=None) -> Callable:
    """
    Function that returns another generator function that yields File objects
    from bucket where each File represents one bucket entry.
    """

    def list_func() -> Iterator[File]:
        config = client_config or {}
        client = Client.get_client(uri, cache, **config)  # type: ignore[arg-type]
        _, path = Client.parse_url(uri)
        for entries in iter_over_async(client.scandir(path.rstrip("/")), get_loop()):
            yield from entries

    return list_func


def ls(
    dc: "DataChain",
    path: str,
    recursive: Optional[bool] = True,
    object_name="file",
):
    """
    Return files by some path from DataChain instance which contains bucket listing.
    Path can have globs.
    If recursive is set to False, only first level children will be returned by
    specified path
    """

    def _file_c(name: str) -> Column:
        return Column(f"{object_name}.{name}")

    dc = dc.filter(_file_c("is_latest") == true())

    if recursive:
        if not path or path == "/":
            # root of a bucket, returning all latest files from it
            return dc

        if not uses_glob(path):
            # path is not glob, so it's pointing to some directory or a specific
            # file and we are adding proper filter for it
            return dc.filter(
                (_file_c("path") == path)
                | (_file_c("path").glob(path.rstrip("/") + "/*"))
            )

        # path has glob syntax so we are returning glob filter
        return dc.filter(_file_c("path").glob(path))
    # returning only first level children by path
    return dc.filter(pathfunc.parent(_file_c("path")) == path.lstrip("/").rstrip("/*"))


def parse_listing_uri(uri: str, cache, client_config) -> tuple[str, str, str]:
    """
    Parsing uri and returns listing dataset name, listing uri and listing path
    """
<<<<<<< HEAD
    client_config = client_config or {}
    client, path = Client.parse_url(uri, cache, **client_config)
=======
    client = Client.get_client(uri, cache, **client_config)
    storage_uri, path = Client.parse_url(uri)
>>>>>>> 1ef75566

    # clean path without globs
    lst_uri_path = (
        posixpath.dirname(path) if uses_glob(path) or client.fs.isfile(uri) else path
    )

    lst_uri = f"{storage_uri}/{lst_uri_path.lstrip('/')}"
    ds_name = (
        f"{LISTING_PREFIX}{storage_uri}/{posixpath.join(lst_uri_path, '').lstrip('/')}"
    )

    return ds_name, lst_uri, path


def is_listing_dataset(name: str) -> bool:
    """Returns True if it's special listing dataset"""
    return name.startswith(LISTING_PREFIX)


def listing_uri_from_name(dataset_name: str) -> str:
    """Returns clean storage URI from listing dataset name"""
    if not is_listing_dataset(dataset_name):
        raise ValueError(f"Dataset {dataset_name} is not a listing")
    return dataset_name.removeprefix(LISTING_PREFIX)


def is_listing_expired(created_at: datetime) -> bool:
    """Checks if listing has expired based on it's creation date"""
    return datetime.now(timezone.utc) > created_at + timedelta(seconds=LISTING_TTL)


def is_listing_subset(ds1_name: str, ds2_name: str) -> bool:
    """
    Checks if one listing contains another one by comparing corresponding dataset names
    """
    assert ds1_name.endswith("/")
    assert ds2_name.endswith("/")

    return ds2_name.startswith(ds1_name)<|MERGE_RESOLUTION|>--- conflicted
+++ resolved
@@ -77,13 +77,9 @@
     """
     Parsing uri and returns listing dataset name, listing uri and listing path
     """
-<<<<<<< HEAD
     client_config = client_config or {}
-    client, path = Client.parse_url(uri, cache, **client_config)
-=======
     client = Client.get_client(uri, cache, **client_config)
     storage_uri, path = Client.parse_url(uri)
->>>>>>> 1ef75566
 
     # clean path without globs
     lst_uri_path = (
