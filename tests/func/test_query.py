import json
import os.path
from textwrap import dedent
from typing import Optional

import dill
import pytest

from datachain.catalog import QUERY_DATASET_PREFIX
from datachain.cli import query
from datachain.data_storage import AbstractDBMetastore, JobQueryType, JobStatus
from tests.utils import assert_row_names


@pytest.fixture
def catalog_info_filepath(cloud_test_catalog_tmpfile, tmp_path):
    catalog = cloud_test_catalog_tmpfile.catalog

    catalog_info = {
        "catalog_init_params": catalog.get_init_params(),
        "id_generator_params": catalog.id_generator.clone_params(),
        "metastore_params": catalog.metastore.clone_params(),
        "warehouse_params": catalog.warehouse.clone_params(),
    }
    catalog_info_filepath = tmp_path / "catalog-info"
    with open(catalog_info_filepath, "wb") as f:
        dill.dump(catalog_info, f)

    return catalog_info_filepath


def setup_catalog(query: str, catalog_info_filepath: str) -> str:
    query_catalog_setup = f"""\
    import dill
    from datachain.catalog import Catalog

    catalog_info_filepath = {str(catalog_info_filepath)!r}
    with open(catalog_info_filepath, "rb") as f:
        catalog_info = dill.load(f)
    (
        id_generator_class,
        id_generator_args,
        id_generator_kwargs,
    ) = catalog_info["id_generator_params"]
    id_generator = id_generator_class(*id_generator_args, **id_generator_kwargs)
    (
        metastore_class,
        metastore_args,
        metastore_kwargs,
    ) = catalog_info["metastore_params"]
    metastore = metastore_class(*metastore_args, **metastore_kwargs)
    (
        warehouse_class,
        warehouse_args,
        warehouse_kwargs,
    ) = catalog_info["warehouse_params"]
    warehouse = warehouse_class(*warehouse_args, **warehouse_kwargs)
    catalog = Catalog(
        id_generator=id_generator,
        metastore=metastore,
        warehouse=warehouse,
        **catalog_info["catalog_init_params"],
    )
    """
    return dedent(query_catalog_setup + "\n" + query)


def get_latest_job(
    metastore: AbstractDBMetastore,
) -> Optional[tuple[str, str, int, int, str, str]]:
    j = metastore._jobs

    latest_jobs_query = (
        metastore._jobs_select(
            j.c.id,
            j.c.name,
            j.c.status,
            j.c.query_type,
            j.c.error_message,
            j.c.error_stack,
            j.c.metrics,
        )
        .order_by(j.c.created_at.desc())
        .limit(1)
    )
    latest_jobs = list(metastore.db.execute(latest_jobs_query))
    if len(latest_jobs) == 0:
        return None
    return latest_jobs[0]


@pytest.mark.parametrize("cloud_type,version_aware", [("file", False)], indirect=True)
def test_query_cli(cloud_test_catalog_tmpfile, tmp_path, catalog_info_filepath, capsys):
    catalog = cloud_test_catalog_tmpfile.catalog
    src_uri = cloud_test_catalog_tmpfile.src_uri
    catalog.create_dataset_from_sources("animals", [src_uri], recursive=True)

    query_script = """\
    from datachain.query import DatasetQuery
    from datachain import C
    from datachain.sql.functions.path import name

    DatasetQuery("animals", catalog=catalog).mutate(
        name=name(C("file__path"))
    ).save("my-ds")
    """
    query_script = setup_catalog(query_script, catalog_info_filepath)

    filepath = tmp_path / "query_script.py"
    filepath.write_text(query_script)

    query(catalog, str(filepath))

    dataset = catalog.get_dataset("my-ds")
    assert dataset
    result_job_id = dataset.get_version(dataset.latest_version).job_id
    assert result_job_id

    latest_job = get_latest_job(catalog.metastore)
    assert latest_job

    assert str(latest_job[0]) == str(result_job_id)
    assert latest_job[1] == os.path.basename(filepath)
    assert latest_job[2] == JobStatus.COMPLETE
    assert latest_job[3] == JobQueryType.PYTHON
    assert latest_job[4] == ""
    assert latest_job[5] == ""


def test_query_cli_without_dataset_query_as_a_last_statement(
    cloud_test_catalog_tmpfile, tmp_path, catalog_info_filepath, capsys
):
    catalog = cloud_test_catalog_tmpfile.catalog
    src_uri = cloud_test_catalog_tmpfile.src_uri
<<<<<<< HEAD
    catalog.create_dataset_from_sources("animals", [src_uri], recursive=True)
=======
>>>>>>> f881a93b

    query_script = f"""\
    from datachain.query import DatasetQuery

<<<<<<< HEAD
    DatasetQuery("animals", catalog=catalog)
=======
    DatasetQuery({src_uri!r}, catalog=catalog).save("temp")
>>>>>>> f881a93b

    print("test")
    """
    query_script = setup_catalog(query_script, catalog_info_filepath)

    result = catalog.query(query_script)
    assert result.dataset
    assert result.dataset.name == "temp"
    assert result.version == 1

    out, err = capsys.readouterr()
    assert "test" in out
    assert not err


@pytest.mark.parametrize(
    "save",
    (True, False),
)
@pytest.mark.parametrize("save_dataset", (None, "new-dataset"))
def test_query(
    save,
    save_dataset,
    cloud_test_catalog_tmpfile,
    tmp_path,
    catalog_info_filepath,
):
    catalog = cloud_test_catalog_tmpfile.catalog
    src_uri = cloud_test_catalog_tmpfile.src_uri
    catalog.create_dataset_from_sources("animals", [src_uri], recursive=True)

    query_script = f"""\
    from datachain.query import DatasetQuery
    ds = DatasetQuery("animals", catalog=catalog)
    if {save_dataset!r}:
        ds = ds.save({save_dataset!r})
    ds
    """
    query_script = setup_catalog(query_script, catalog_info_filepath)

    result = catalog.query(query_script, save=save)
    if save_dataset:
        assert result.dataset.name == save_dataset
        assert catalog.get_dataset(save_dataset)
<<<<<<< HEAD
    else:
        assert result.dataset.name == "animals"
=======
    elif save:
        assert result.dataset.name.startswith(QUERY_DATASET_PREFIX)
    else:
        assert result.dataset is None
        assert result.version is None
        return

>>>>>>> f881a93b
    assert result.version == 1
    assert result.dataset.versions_values == [1]
    assert result.dataset.query_script == query_script
    assert_row_names(
        catalog,
        result.dataset,
        result.version,
        {
            "cat1",
            "cat2",
            "description",
            "dog1",
            "dog2",
            "dog3",
            "dog4",
        },
    )


@pytest.mark.parametrize(
    "params,count",
    (
        (None, 7),
        ({"limit": 1}, 1),
        ({"limit": 5}, 5),
    ),
)
def test_query_params(
    params, count, cloud_test_catalog_tmpfile, tmp_path, catalog_info_filepath
):
    catalog = cloud_test_catalog_tmpfile.catalog
    src_uri = cloud_test_catalog_tmpfile.src_uri
    catalog.create_dataset_from_sources("animals", [src_uri], recursive=True)

    query_script = """\
    from datachain.query import DatasetQuery, param

    ds = DatasetQuery("animals", catalog=catalog)
    if param("limit"):
        ds = ds.limit(int(param("limit")))
    ds
    """
    query_script = setup_catalog(query_script, catalog_info_filepath)

    result = catalog.query(query_script, save=True, params=params)
    assert (
        len(list(catalog.ls_dataset_rows(result.dataset.name, result.version))) == count
    )


def test_query_where_last_command_is_call_on_save_which_returns_attached_dataset(
    cloud_test_catalog_tmpfile, tmp_path, catalog_info_filepath
):
    """
    Testing use case where last command is call on DatasetQuery save which returns
    attached instance to underlying saved dataset
    """
    catalog = cloud_test_catalog_tmpfile.catalog
    src_uri = cloud_test_catalog_tmpfile.src_uri
    catalog.create_dataset_from_sources("animals", [src_uri], recursive=True)

    query_script = """\
    from datachain.query import C, DatasetQuery

    DatasetQuery("animals", catalog=catalog).filter(
        C("file__path").glob("*dog*")
    ).save("dogs")
    """
    query_script = setup_catalog(query_script, catalog_info_filepath)

    result = catalog.query(query_script, save=True)
    assert not result.dataset.name.startswith(QUERY_DATASET_PREFIX)
    assert result.dataset.query_script == query_script
    assert result.version == 1
    assert result.dataset.versions_values == [1]
    assert_row_names(
        catalog,
        result.dataset,
        result.version,
        {
            "dog1",
            "dog2",
            "dog3",
            "dog4",
        },
    )


def test_query_where_last_command_is_attached_dataset_query_created_from_save(
    cloud_test_catalog_tmpfile, tmp_path, catalog_info_filepath
):
    """
    Testing use case where last command is instance of DatasetQuery which is
    attached to underlying dataset by calling save just before
    """
    catalog = cloud_test_catalog_tmpfile.catalog
    src_uri = cloud_test_catalog_tmpfile.src_uri
    catalog.create_dataset_from_sources("animals", [src_uri], recursive=True)

    query_script = """\
    from datachain.query import C, DatasetQuery

    ds = DatasetQuery(
        "animals", catalog=catalog
    ).filter(C("file__path").glob("*dog*")).save("dogs")
    ds
    """
    query_script = setup_catalog(query_script, catalog_info_filepath)

    result = catalog.query(query_script, save=True)
    assert result.dataset.name == "dogs"
    assert result.dataset.query_script == query_script
    assert result.version == 1
    assert result.dataset.versions_values == [1]
    assert_row_names(
        catalog,
        result.dataset,
        result.version,
        {
            "dog1",
            "dog2",
            "dog3",
            "dog4",
        },
    )


def test_query_where_last_command_is_attached_dataset_query_created_from_query(
    cloud_test_catalog_tmpfile, tmp_path, catalog_info_filepath
):
    """
    Testing use case where last command is instance of DatasetQuery which is
    attached to underlying dataset by creating query pointing to it
    """
    catalog = cloud_test_catalog_tmpfile.catalog
    src_uri = cloud_test_catalog_tmpfile.src_uri
    catalog.create_dataset_from_sources("animals", [src_uri], recursive=True)

    query_script = """\
    from datachain.query import C, DatasetQuery

    ds = DatasetQuery(
        "animals", catalog=catalog
    ).filter(C("file__path").glob("*dog*")).save("dogs")
    DatasetQuery(name="dogs", version=1, catalog=catalog)
    """
    query_script = setup_catalog(query_script, catalog_info_filepath)

    result = catalog.query(query_script, save=True)
    assert result.dataset.name == "dogs"
    assert result.dataset.query_script == query_script
    assert result.version == 1
    assert result.dataset.versions_values == [1]
    assert_row_names(
        catalog,
        result.dataset,
        result.version,
        {
            "dog1",
            "dog2",
            "dog3",
            "dog4",
        },
    )


@pytest.mark.parametrize("cloud_type,version_aware", [("file", False)], indirect=True)
def test_query_params_metrics(
    cloud_test_catalog_tmpfile, tmp_path, catalog_info_filepath, capsys
):
    catalog = cloud_test_catalog_tmpfile.catalog
    src_uri = cloud_test_catalog_tmpfile.src_uri
    catalog.create_dataset_from_sources("animals", [src_uri], recursive=True)

    query_script = """\
    from datachain.query import DatasetQuery, metrics, param

    ds = DatasetQuery(param("name"), catalog=catalog)

    metrics.set("count", ds.count())

    ds
    """
    query_script = setup_catalog(query_script, catalog_info_filepath)

    filepath = tmp_path / "query_script.py"
    filepath.write_text(query_script)

    query(catalog, str(filepath), params={"name": "animals"})

    latest_job = get_latest_job(catalog.metastore)
    assert latest_job

    assert latest_job[2] == JobStatus.COMPLETE
    assert json.loads(latest_job[6]) == {"count": 7}<|MERGE_RESOLUTION|>--- conflicted
+++ resolved
@@ -132,19 +132,12 @@
 ):
     catalog = cloud_test_catalog_tmpfile.catalog
     src_uri = cloud_test_catalog_tmpfile.src_uri
-<<<<<<< HEAD
-    catalog.create_dataset_from_sources("animals", [src_uri], recursive=True)
-=======
->>>>>>> f881a93b
-
-    query_script = f"""\
+    catalog.create_dataset_from_sources("animals", [src_uri], recursive=True)
+
+    query_script = """\
     from datachain.query import DatasetQuery
 
-<<<<<<< HEAD
-    DatasetQuery("animals", catalog=catalog)
-=======
-    DatasetQuery({src_uri!r}, catalog=catalog).save("temp")
->>>>>>> f881a93b
+    DatasetQuery("animals", catalog=catalog).save("temp")
 
     print("test")
     """
@@ -155,9 +148,8 @@
     assert result.dataset.name == "temp"
     assert result.version == 1
 
-    out, err = capsys.readouterr()
+    out, _ = capsys.readouterr()
     assert "test" in out
-    assert not err
 
 
 @pytest.mark.parametrize(
@@ -177,8 +169,8 @@
     catalog.create_dataset_from_sources("animals", [src_uri], recursive=True)
 
     query_script = f"""\
-    from datachain.query import DatasetQuery
-    ds = DatasetQuery("animals", catalog=catalog)
+    from datachain.query import DatasetQuery, C
+    ds = DatasetQuery("animals", catalog=catalog).filter(C("file__path").glob("*dog*"))
     if {save_dataset!r}:
         ds = ds.save({save_dataset!r})
     ds
@@ -189,10 +181,6 @@
     if save_dataset:
         assert result.dataset.name == save_dataset
         assert catalog.get_dataset(save_dataset)
-<<<<<<< HEAD
-    else:
-        assert result.dataset.name == "animals"
-=======
     elif save:
         assert result.dataset.name.startswith(QUERY_DATASET_PREFIX)
     else:
@@ -200,7 +188,6 @@
         assert result.version is None
         return
 
->>>>>>> f881a93b
     assert result.version == 1
     assert result.dataset.versions_values == [1]
     assert result.dataset.query_script == query_script
@@ -209,9 +196,6 @@
         result.dataset,
         result.version,
         {
-            "cat1",
-            "cat2",
-            "description",
             "dog1",
             "dog2",
             "dog3",
@@ -223,9 +207,9 @@
 @pytest.mark.parametrize(
     "params,count",
     (
-        (None, 7),
+        (None, 4),
         ({"limit": 1}, 1),
-        ({"limit": 5}, 5),
+        ({"limit": 3}, 3),
     ),
 )
 def test_query_params(
@@ -236,9 +220,9 @@
     catalog.create_dataset_from_sources("animals", [src_uri], recursive=True)
 
     query_script = """\
-    from datachain.query import DatasetQuery, param
-
-    ds = DatasetQuery("animals", catalog=catalog)
+    from datachain.query import DatasetQuery, param, C
+
+    ds = DatasetQuery("animals", catalog=catalog).filter(C("file__path").glob("*dog*"))
     if param("limit"):
         ds = ds.limit(int(param("limit")))
     ds
